--- conflicted
+++ resolved
@@ -4,21 +4,6 @@
 	"time"
 )
 
-<<<<<<< HEAD
-// Config defines a health Check and it's scheduling timing requirements.
-type Config struct {
-	// Check is the health Check to be scheduled for execution.
-	Check checks.Check
-	// ExecutionPeriod is the period between successive executions.
-	ExecutionPeriod time.Duration
-	// ExecutionTimeout is the maximum allowed execution time for a check. If this timeout is exceeded, the provided Context will be cancelled.
-	// defaults to no timeout.
-	ExecutionTimeout time.Duration
-	// InitialDelay is the time to delay first execution; defaults to zero.
-	InitialDelay time.Duration
-	// InitiallyPassing indicates when true, the check will be treated as passing before the first run; defaults to false
-	InitiallyPassing bool
-=======
 // checkConfig configures a health Check and it's scheduling timing requirements.
 type checkConfig struct {
 	// executionPeriod is the period between successive executions.
@@ -29,5 +14,8 @@
 
 	// initiallyPassing indicates when true, the check will be treated as passing before the first run; defaults to false
 	initiallyPassing bool
->>>>>>> e6ac3274
+
+	// ExecutionTimeout is the maximum allowed execution time for a check. If this timeout is exceeded, the provided Context will be cancelled.
+	// defaults to no timeout.
+	executionTimeout time.Duration
 }