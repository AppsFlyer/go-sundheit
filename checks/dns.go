package checks

import (
	"context"
	"fmt"
	"net"

	gosundheit "github.com/AppsFlyer/go-sundheit"
	"github.com/pkg/errors"
)

// NewHostResolveCheck returns a gosundheit.Check that makes sure the provided host can resolve
// to at least `minRequiredResults` IP address within the specified timeout.
<<<<<<< HEAD
func NewHostResolveCheck(host string, minRequiredResults int) Check {
	return NewResolveCheck(NewHostLookup(nil), host, minRequiredResults)
=======
func NewHostResolveCheck(host string, timeout time.Duration, minRequiredResults int) gosundheit.Check {
	return NewResolveCheck(NewHostLookup(nil), host, timeout, minRequiredResults)
>>>>>>> e6ac3274
}

// LookupFunc is a function that is used for looking up something (in DNS) and return the resolved results count, and a possible error
type LookupFunc func(ctx context.Context, lookFor string) (resolvedCount int, err error)

// NewResolveCheck returns a gosundheit.Check that makes sure the `resolveThis` arg can be resolved using the `lookupFn`
// to at least `minRequiredResults` result within the specified timeout.
<<<<<<< HEAD
func NewResolveCheck(lookupFn LookupFunc, resolveThis string, minRequiredResults int) Check {
=======
func NewResolveCheck(lookupFn LookupFunc, resolveThis string, timeout time.Duration, minRequiredResults int) gosundheit.Check {
>>>>>>> e6ac3274
	return &CustomCheck{
		CheckName: "resolve." + resolveThis,
		CheckFunc: func(ctx context.Context) (details interface{}, err error) {
			resolvedCount, err := lookupFn(ctx, resolveThis)
			details = fmt.Sprintf("[%d] results were resolved", resolvedCount)
			if err != nil {
				return
			}
			if resolvedCount < minRequiredResults {
				err = errors.Errorf("[%s] lookup returned %d results, but requires at least %d", resolveThis, resolvedCount, minRequiredResults)
			}
			return
		},
	}
}

// NewHostLookup creates a LookupFunc that looks up host addresses
func NewHostLookup(resolver *net.Resolver) LookupFunc {
	if resolver == nil {
		resolver = net.DefaultResolver
	}

	return func(ctx context.Context, host string) (resolvedCount int, err error) {
		addrs, err := resolver.LookupHost(ctx, host)
		resolvedCount = len(addrs)
		return
	}
}<|MERGE_RESOLUTION|>--- conflicted
+++ resolved
@@ -5,19 +5,15 @@
 	"fmt"
 	"net"
 
+	"github.com/pkg/errors"
+
 	gosundheit "github.com/AppsFlyer/go-sundheit"
-	"github.com/pkg/errors"
 )
 
 // NewHostResolveCheck returns a gosundheit.Check that makes sure the provided host can resolve
 // to at least `minRequiredResults` IP address within the specified timeout.
-<<<<<<< HEAD
-func NewHostResolveCheck(host string, minRequiredResults int) Check {
+func NewHostResolveCheck(host string, minRequiredResults int) gosundheit.Check {
 	return NewResolveCheck(NewHostLookup(nil), host, minRequiredResults)
-=======
-func NewHostResolveCheck(host string, timeout time.Duration, minRequiredResults int) gosundheit.Check {
-	return NewResolveCheck(NewHostLookup(nil), host, timeout, minRequiredResults)
->>>>>>> e6ac3274
 }
 
 // LookupFunc is a function that is used for looking up something (in DNS) and return the resolved results count, and a possible error
@@ -25,11 +21,7 @@
 
 // NewResolveCheck returns a gosundheit.Check that makes sure the `resolveThis` arg can be resolved using the `lookupFn`
 // to at least `minRequiredResults` result within the specified timeout.
-<<<<<<< HEAD
-func NewResolveCheck(lookupFn LookupFunc, resolveThis string, minRequiredResults int) Check {
-=======
-func NewResolveCheck(lookupFn LookupFunc, resolveThis string, timeout time.Duration, minRequiredResults int) gosundheit.Check {
->>>>>>> e6ac3274
+func NewResolveCheck(lookupFn LookupFunc, resolveThis string, minRequiredResults int) gosundheit.Check {
 	return &CustomCheck{
 		CheckName: "resolve." + resolveThis,
 		CheckFunc: func(ctx context.Context) (details interface{}, err error) {
