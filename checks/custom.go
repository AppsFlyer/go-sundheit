package checks

<<<<<<< HEAD
import "context"
=======
import gosundheit "github.com/AppsFlyer/go-sundheit"
>>>>>>> e6ac3274

// CustomCheck is a simple Check implementation if all you need is a functional check
type CustomCheck struct {
	// CheckName s the name of the check.
	CheckName string
	// CheckFunc is a function that runs a single time check, and returns an error when the check fails, and an optional details object.
	CheckFunc func(ctx context.Context) (details interface{}, err error)
}

var _ gosundheit.Check = (*CustomCheck)(nil)

// Name is the name of the check.
// Check names must be metric compatible.
func (check *CustomCheck) Name() string {
	return check.CheckName
}

// Execute runs the given Checkfunc, and return it's output.
func (check *CustomCheck) Execute(ctx context.Context) (details interface{}, err error) {
	if check.CheckFunc == nil {
		return "Unimplemented check", nil
	}

	return check.CheckFunc(ctx)
}<|MERGE_RESOLUTION|>--- conflicted
+++ resolved
@@ -1,10 +1,9 @@
 package checks
 
-<<<<<<< HEAD
-import "context"
-=======
-import gosundheit "github.com/AppsFlyer/go-sundheit"
->>>>>>> e6ac3274
+import (
+	"context"
+	gosundheit "github.com/AppsFlyer/go-sundheit"
+)
 
 // CustomCheck is a simple Check implementation if all you need is a functional check
 type CustomCheck struct {
