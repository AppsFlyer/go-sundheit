package gosundheit

import (
	"context"
	"time"
)

type checkTask struct {
<<<<<<< HEAD
	parentCtx context.Context
	timeout   time.Duration
	stopChan  chan bool
	ticker    *time.Ticker
	check     checks.Check
=======
	stopChan chan bool
	ticker   *time.Ticker
	check    Check
>>>>>>> e6ac3274
}

func (t *checkTask) stop() {
	if t.ticker != nil {
		t.ticker.Stop()
	}
}

func (t *checkTask) execute() (details interface{}, duration time.Duration, err error) {
	startTime := time.Now()
	ctx, cancel := getContext(t.parentCtx, t.timeout)
	defer cancel()
	details, err = t.check.Execute(ctx)
	duration = time.Since(startTime)

	return
}

func getContext(parent context.Context, t time.Duration) (context.Context, context.CancelFunc) {
	if t == 0 {
		return context.WithCancel(parent)
	}
	return context.WithTimeout(parent, t)
}<|MERGE_RESOLUTION|>--- conflicted
+++ resolved
@@ -6,17 +6,9 @@
 )
 
 type checkTask struct {
-<<<<<<< HEAD
-	parentCtx context.Context
-	timeout   time.Duration
-	stopChan  chan bool
-	ticker    *time.Ticker
-	check     checks.Check
-=======
 	stopChan chan bool
 	ticker   *time.Ticker
 	check    Check
->>>>>>> e6ac3274
 }
 
 func (t *checkTask) stop() {
@@ -25,19 +17,12 @@
 	}
 }
 
-func (t *checkTask) execute() (details interface{}, duration time.Duration, err error) {
+func (t *checkTask) execute(ctx context.Context) (details interface{}, duration time.Duration, err error) {
 	startTime := time.Now()
-	ctx, cancel := getContext(t.parentCtx, t.timeout)
-	defer cancel()
+	//ctx, cancel := getContext(t.parentCtx, t.timeout)
+	//defer cancel()
 	details, err = t.check.Execute(ctx)
 	duration = time.Since(startTime)
 
 	return
-}
-
-func getContext(parent context.Context, t time.Duration) (context.Context, context.CancelFunc) {
-	if t == 0 {
-		return context.WithCancel(parent)
-	}
-	return context.WithTimeout(parent, t)
 }