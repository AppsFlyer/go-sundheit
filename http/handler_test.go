package http

import (
	"context"
	"encoding/json"
	"fmt"
	"io"
	"io/ioutil"
	"net/http"
	"net/http/httptest"
	"testing"
	"time"

	gosundheit "github.com/AppsFlyer/go-sundheit"
	"github.com/AppsFlyer/go-sundheit/checks"
	"github.com/stretchr/testify/assert"
)

func TestHandleHealthJSON_longFormatNoChecks(t *testing.T) {
	h := gosundheit.New()
	resp := execReq(h, true)
	body, _ := ioutil.ReadAll(resp.Body)

	assert.Equal(t, http.StatusOK, resp.StatusCode, "status when no checks are registered")
	assert.Equal(t, "{}\n", string(body), "body when no checks are registered")
}

func TestHandleHealthJSON_shortFormatNoChecks(t *testing.T) {
	h := gosundheit.New()
	resp := execReq(h, false)
	body, _ := ioutil.ReadAll(resp.Body)

	assert.Equal(t, http.StatusOK, resp.StatusCode, "status when no checks are registered")
	assert.Equal(t, "{}\n", string(body), "body when no checks are registered")
}

func TestHandleHealthJSON_longFormatPassingCheck(t *testing.T) {
	h := gosundheit.New()

	err := h.RegisterCheck(
		createCheck("check1", true),
		createCheckOptions(10*time.Millisecond)...,
	)
	if err != nil {
		t.Error("Failed to register check: ", err)
	}
	defer h.DeregisterAll()

	resp := execReq(h, true)
	assert.Equal(t, http.StatusServiceUnavailable, resp.StatusCode, "status before first run")

	var respMsg = unmarshalLongFormat(resp.Body)
	const freshCheckMsg = "didn't run yet"
	expectedResponse := response{
		Check1: checkResult{
			Message: freshCheckMsg,
			Error: Err{
				Message: freshCheckMsg,
			},
			ContiguousFailures: 1,
		},
	}
	assert.Equal(t, &expectedResponse, respMsg, "body when no checks are registered")

	time.Sleep(20 * time.Millisecond)
	resp = execReq(h, true)
	assert.Equal(t, http.StatusOK, resp.StatusCode, "status before first run")

	respMsg = unmarshalLongFormat(resp.Body)
	expectedResponse = response{
		Check1: checkResult{
			Message:            "pass",
			ContiguousFailures: 0,
		},
	}
	assert.Equal(t, &expectedResponse, respMsg, "body after first run")
}

func TestHandleHealthJSON_shortFormatPassingCheck(t *testing.T) {
	h := gosundheit.New()

	err := h.RegisterCheck(
		createCheck("check1", true),
		createCheckOptions(10*time.Millisecond)...,
	)
	if err != nil {
		t.Error("Failed to register check: ", err)
	}
	defer h.DeregisterAll()

	resp := execReq(h, false)
	assert.Equal(t, http.StatusServiceUnavailable, resp.StatusCode, "status before first run")

	var respMsg = unmarshalShortFormat(resp.Body)
	expectedResponse := map[string]string{"check1": "FAIL"}
	assert.Equal(t, expectedResponse, respMsg, "body when no checks are registered")

	time.Sleep(20 * time.Millisecond)
	resp = execReq(h, false)
	assert.Equal(t, http.StatusOK, resp.StatusCode, "status before first run")

	respMsg = unmarshalShortFormat(resp.Body)
	expectedResponse = map[string]string{"check1": "PASS"}
	assert.Equal(t, expectedResponse, respMsg, "body after first run")
}

func unmarshalShortFormat(r io.Reader) map[string]string {
	respMsg := make(map[string]string)
	_ = json.NewDecoder(r).Decode(&respMsg)
	return respMsg
}

func unmarshalLongFormat(r io.Reader) *response {
	var respMsg response
	_ = json.NewDecoder(r).Decode(&respMsg)
	return &respMsg
}

<<<<<<< HEAD
func createCheck(name string, passing bool, delay time.Duration) *gosundheit.Config {
	return &gosundheit.Config{
		InitialDelay:    delay,
		ExecutionPeriod: delay,
		Check: &checks.CustomCheck{
			CheckName: name,
			CheckFunc: func(ctx context.Context) (details interface{}, err error) {
				if passing {
					return "pass", nil
				}
				return "failing", fmt.Errorf("failing")
			},
=======
func createCheck(name string, passing bool) gosundheit.Check {
	return &checks.CustomCheck{
		CheckName: name,
		CheckFunc: func() (details interface{}, err error) {
			if passing {
				return "pass", nil
			}
			return "failing", fmt.Errorf("failing")
>>>>>>> e6ac3274
		},
	}
}

func createCheckOptions(delay time.Duration) []gosundheit.CheckOption {
	return []gosundheit.CheckOption{
		gosundheit.InitialDelay(delay),
		gosundheit.ExecutionPeriod(delay),
	}
}

func execReq(h gosundheit.Health, longFormat bool) *http.Response {
	var path = "/meh"
	if !longFormat {
		path = fmt.Sprintf("%s?type=%s", path, ReportTypeShort)
	}

	handler := HandleHealthJSON(h)

	req := httptest.NewRequest(http.MethodGet, path, nil)
	w := httptest.NewRecorder()

	handler.ServeHTTP(w, req)
	return w.Result()
}

type response struct {
	Check1 checkResult `json:"check1"`
}

type checkResult struct {
	Message            string `json:"message"`
	Error              Err    `json:"error"`
	ContiguousFailures int64  `json:"contiguousFailures"`
}

type Err struct {
	Message string `json:"message"`
}<|MERGE_RESOLUTION|>--- conflicted
+++ resolved
@@ -116,29 +116,14 @@
 	return &respMsg
 }
 
-<<<<<<< HEAD
-func createCheck(name string, passing bool, delay time.Duration) *gosundheit.Config {
-	return &gosundheit.Config{
-		InitialDelay:    delay,
-		ExecutionPeriod: delay,
-		Check: &checks.CustomCheck{
-			CheckName: name,
-			CheckFunc: func(ctx context.Context) (details interface{}, err error) {
-				if passing {
-					return "pass", nil
-				}
-				return "failing", fmt.Errorf("failing")
-			},
-=======
 func createCheck(name string, passing bool) gosundheit.Check {
 	return &checks.CustomCheck{
 		CheckName: name,
-		CheckFunc: func() (details interface{}, err error) {
+		CheckFunc: func(ctx context.Context) (details interface{}, err error) {
 			if passing {
 				return "pass", nil
 			}
 			return "failing", fmt.Errorf("failing")
->>>>>>> e6ac3274
 		},
 	}
 }
